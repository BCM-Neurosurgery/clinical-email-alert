--- conflicted
+++ resolved
@@ -261,19 +261,6 @@
     return f"{status} for Patients: {patients_str} on {yesterday_date}"
 
 
-<<<<<<< HEAD
-        if sleep_df.empty:
-            low_sleep_days = np.nan
-            yesterdays_sleep = np.nan
-        else:
-            low_sleep_days = (sleep_df["Total Sleep"] < 5).sum()
-            # Get yesterday's sleep if available, otherwise NaN
-            yesterdays_sleep = (
-                round(sleep_df.loc[yesterday_date, "Total Sleep"], 2)
-                if yesterday_date in sleep_df.index
-                else np.nan
-            )
-=======
 def generate_email_body(missing_dates_dict, total_days, all_patients_stats) -> str:
     df_rows = []
     yesterday_date = get_yesterdays_date()
@@ -284,7 +271,6 @@
 
         missing_dates = missing_dates_dict.get(patient_stats["patient"], [])
         missing_count = len(missing_dates)
->>>>>>> 8c36e2a6
 
         row = {
             "Patient": patient_stats["patient"],
